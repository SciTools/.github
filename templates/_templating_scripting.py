--- conflicted
+++ resolved
@@ -85,16 +85,11 @@
         templatees = CONFIG.templates[template]
 
         diff = git_diff("--", str(template))
-<<<<<<< HEAD
         issue_title = (
-            f"The Template for `{template.relative_to(TEMPLATES_DIR)}` "
+            f"The template for `{template.relative_to(TEMPLATES_DIR)}` "
             "has been updated"
         )
         template_relative = template.relative_to(GIT_ROOT)
-=======
-        issue_title = f"The template for `{template.name}` has been updated"
-        template_relative = template.relative_to(TEMPLATE_REPO_ROOT)
->>>>>>> c3af7323
         template_url = (
             f"{SCITOOLS_URL}/.github/blob/main/{template_relative}"
         )
