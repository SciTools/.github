#!/usr/bin/env python3
"""Commands and scripts for administrating templating of files across SciTools repos.
"""
import argparse
import json
from pathlib import Path
import shlex
from subprocess import CalledProcessError, check_output, run
from tempfile import NamedTemporaryFile
from typing import NamedTuple
from urllib.parse import urlparse


SCITOOLS_URL = "https://github.com/SciTools"
TEMPLATES_DIR = Path(__file__).parent.resolve()
TEMPLATE_REPO_ROOT = TEMPLATES_DIR.parent
# ensure any new bots have both a "app/" prefix and a "[bot]" prefix version
BOTS = ["dependabot[bot]", "app/dependabot", "pre-commit-ci[bot]", "app/pre-commit-ci"]


def git_command(command: str) -> str:
    command = shlex.split(f"git {command}")
    return check_output(command).decode("utf-8").strip()


class Config:
    """Convenience to give the config JSON some readable structure."""
    class TargetRepo(NamedTuple):
        repo: str
        path_in_repo: Path

    def __init__(self):
        with (TEMPLATES_DIR / "_templating_include.json").open() as file_read:
            config = json.load(file_read)

        self.templates: dict[Path, list[Config.TargetRepo]] = {}

        for _template, _target_repos in config.items():
            template = TEMPLATES_DIR / _template
            assert template.is_file(), f"{template} does not exist."
            target_repos = [
                Config.TargetRepo(repo=repo, path_in_repo=Path(file_path))
                for repo, file_path in _target_repos.items()
            ]
            self.templates[template] = target_repos

    def find_template(self, repo: str, path_in_repo: Path) -> Path | None:
        flattened = [
            (template, target_repo.repo, target_repo.path_in_repo)
            for template, target_repos in self.templates.items()
            for target_repo in target_repos
        ]
        matches = [
            template
            for template, target_repo, target_path in flattened
            if target_repo == repo and target_path == path_in_repo
        ]
        # Assumption: any given file in a given repo will only be
        #  governed by a single template.
        assert len(matches) <= 1
        return matches[0] if matches else None


CONFIG = Config()


def notify_updates(args: argparse.Namespace) -> None:
    """Create issues on repos that use templates that have been updated.

    This function is intended for running on the .github repo.
    """
    # Always passed (by common code), but never used in this routine.
    _ = args

    def git_diff(*args: str) -> str:
        command = "diff HEAD^ HEAD " + " ".join(args)
        return git_command(command)

    git_root = Path(git_command("rev-parse --show-toplevel")).resolve()
    diff_output = git_diff("--name-only")
    changed_files = [git_root / line for line in diff_output.splitlines()]
    changed_templates = [
        file for file in changed_files if file.is_relative_to(TEMPLATES_DIR)
    ]

    for template in changed_templates:
        templatees = CONFIG.templates[template]

        diff = git_diff("--", str(template))
        issue_title = (
            f"The template for `{template.relative_to(TEMPLATES_DIR)}` "
            "has been updated"
        )
        template_relative = template.relative_to(TEMPLATE_REPO_ROOT)
        template_url = (
            f"{SCITOOLS_URL}/.github/blob/main/{template_relative}"
        )
        template_link = f"[`{template_relative}`]({template_url})"
        for repo, path_in_repo in templatees:
            file_url = f"{SCITOOLS_URL}/{repo}/blob/main/{path_in_repo}"
            file_link = f"[`{path_in_repo}`]({file_url})"
            issue_body = (
                f"The template for `{path_in_repo}` has been updated; see the "
                "diff below. Please either:\n\n"
                
                "- Action this issue with a pull request applying some/all of "
                f"these changes to `{path_in_repo}`.\n"
                "- Close this issue if _none_ of these changes are appropriate "
                "for this repo.\n\n"
                "Also consider reviewing a full diff between the template and "
                f"`{path_in_repo}`, in case other valuable shared conventions "
                f"have previously been missed.\n\n"

                "## File Links\n\n"
                f"- The file in this repo: {file_link}\n"
                f"- The template file in the **.github** repo: {template_link}\n\n"
                # TODO: a link to the whole diff compared to the template?

                "## Diff\n\n"
                f"```diff\n{diff}\n```"
            )
            with NamedTemporaryFile("w") as file_write:
                file_write.write(issue_body)
                file_write.flush()
                gh_command = shlex.split(
                    "gh issue create "
                    f'--title "{issue_title}" '
                    f"--body-file {file_write.name} "
                    f"--repo SciTools/{repo} "
                    f'--label "Bot" '
                    f'--label "Type: Infrastructure" '
                )
                try:
                    run(gh_command, check=True, capture_output=True)
                except CalledProcessError as error:
                    # If a label doesn't exist, fall back on no labels (simpler
                    #  than trying/removing individual labels).
                    error_text = error.stderr.decode("utf-8")
                    if error_text.startswith("could not add label"):
                        labels_start = gh_command.index("--label")
                        gh_command = gh_command[:labels_start]
                        run(gh_command, check=True)
                    else:
                        raise


def prompt_share(args: argparse.Namespace) -> None:
    """Make a PR author aware that they are modifying a templated file.

    This function is intended for running on a PR on a 'target repo'.
    """
    def gh_json(sub_command: str, field: str) -> dict:
        command = shlex.split(f"gh {sub_command} --json {field}")
        return json.loads(check_output(command))

    pr_number = args.pr_number

    def split_github_url(url: str) -> tuple[str, str, str]:
        _, org, repo, _, ref = urlparse(url).path.split("/")
        return org, repo, ref

    def url_to_short_ref(url: str) -> str:
        org, repo, ref = split_github_url(url)
        return f"{org}/{repo}#{ref}"

    pr_url = gh_json(f"pr view {pr_number}", "url")["url"]
    pr_short_ref = url_to_short_ref(pr_url)
    pr_repo = split_github_url(pr_url)[1]

    author = gh_json(f"pr view {pr_number}", "author")["author"]["login"]

    changed_files = gh_json(f"pr view {pr_number}", "files")["files"]
    changed_paths = [Path(file["path"]) for file in changed_files]

    with (TEMPLATES_DIR / "_templating_exclude.json").open() as file_read:
        ignore_dict = json.load(file_read)

    def get_commit_authors(commit_json: dict) -> list[str]:
        return [a["login"] for a in commit_json["authors"]]

    def get_all_authors() -> set[str]:
        """Get all the authors of all the commits in the PR."""
        commits = gh_json(f"pr view {pr_number}", "commits")["commits"]

        return set(
            commit_author
            for commit in commits
            for commit_author in get_commit_authors(commit)
        )

<<<<<<< HEAD
    human_authors = get_all_authors() - set(BOTS)
=======
    human_authors = get_all_authors() - BOT_AUTHORS
>>>>>>> 73565c9d
    if human_authors == set():
        review_body = (
            f"### [Templating]({SCITOOLS_URL}/.github/blob/main/templates)\n\n"
            "Version numbers are not typically covered by templating. It is "
            "expected that this PR is 100% about advancing version numbers, "
            "which would not require any templating follow-up. **Please double-"
            "check for any other changes that might be suitable for "
            "templating**."
        )
        with NamedTemporaryFile("w") as file_write:
            file_write.write(review_body)
            file_write.flush()
            gh_command = shlex.split(
                f"gh pr review {pr_number} --comment --body-file {file_write.name}"
            )
            run(gh_command, check=True)
        return

    def create_issue(title: str, body: str) -> None:
        assignee = author
<<<<<<< HEAD

=======
>>>>>>> 73565c9d
        # Check that an issue with this title isn't already on the .github repo.
        existing_issues = gh_json(
            "issue list --state all --repo SciTools/.github", "title"
        )
        if any(issue["title"] == title for issue in existing_issues):
            return
<<<<<<< HEAD
        if assignee in BOTS:
            # if the author is a bot, we don't want to assign the issue to the bot
            assignee = list(human_authors)[0]
=======
        if assignee in BOT_AUTHORS:
            # if the author is a bot, we don't want to assign the issue to the bot,
            # so instead choose a human author from the latest commit
            assignee = human_authors[0]
>>>>>>> 73565c9d

        with NamedTemporaryFile("w") as file_write:
            file_write.write(body)
            file_write.flush()
            gh_command = shlex.split(
                "gh issue create "
                f'--title "{title}" '
                f"--body-file {file_write.name} "
                "--repo SciTools/.github "
                f"--assignee {assignee}"
            )
            issue_url = check_output(gh_command).decode("utf-8").strip()
        short_ref = url_to_short_ref(issue_url)
        review_body = f"Please see {short_ref}"
        gh_command = shlex.split(
            f'gh pr review {pr_number} --request-changes --body "{review_body}"'
        )
        run(gh_command, check=True)

    for changed_path in changed_paths:
        template = CONFIG.find_template(pr_repo, changed_path)
        is_templated = template is not None
        ignored = changed_path in ignore_dict[pr_repo]
        if ignored:
            continue
        if is_templated:
            template_relative = template.relative_to(TEMPLATE_REPO_ROOT)
            template_url = (
                f"{SCITOOLS_URL}/.github/blob/main/{template_relative}"
            )
            template_link = f"[`{template_relative}`]({template_url})"

            issue_title = (
                f"Apply {pr_short_ref} `{changed_path}` improvements to "
                f"`{template_relative}`?"
            )

            issue_body = (
                f"{pr_short_ref} (by @{author}) includes changes to "
                f"`{changed_path}`. This file is templated by {template_link}. "
                "Please either:\n\n"
                "- Action this issue with a pull request applying the changes "
                f"to {template_link}.\n"
                "- Close this issue if the changes are not suitable for "
                "templating."
            )
            create_issue(issue_title, issue_body)
        else:
            # Check if the file is in 'highly templated' locations. If so, worth
            #  prompting the user anyway.

            # Remember: this is running in the context of a 'target repo', NOT
            #  the .github repo (where the templates live).
            git_root = Path(git_command("rev-parse --show-toplevel")).resolve()
            changed_parent = changed_path.parent.resolve()
            if changed_parent in (
                git_root,
                git_root / "benchmarks",
                git_root / "docs" / "src",
            ):
                issue_title = (
                    f"Share {pr_short_ref} `{changed_path}` improvements via "
                    f"templating?"
                )

                templates_relative = TEMPLATES_DIR.relative_to(TEMPLATE_REPO_ROOT)
                templates_url = f"{SCITOOLS_URL}/.github/tree/main/{templates_relative}"
                templates_link = f"[`{templates_relative}/`]({templates_url})"
                issue_body = (
                    f"{pr_short_ref} (by @{author}) includes changes to "
                    f"`{changed_path}`. This file is not currently templated, "
                    "but its parent directory suggests it may be a good "
                    "candidate. Please either:\n\n"
                    "- Action this issue with a pull request adding a template "
                    f"file to {templates_link}.\n"
                    "- Close this issue if the file is not a good candidate "
                    "for templating."
                )
                create_issue(issue_title, issue_body)
            else:
                continue


def check_dir(args: argparse.Namespace) -> None:
    """Ensures templates/ dir aligns with _templating_include.json.

    This function is intended for running on the .github repo.
    """

    # Always passed (by common code), but never used in this routine.
    _ = args

    templates = [Path(TEMPLATES_DIR, template_name) for template_name in TEMPLATES_DIR.rglob("*")]
    for template in templates:
        if template.is_file():
            assert template in CONFIG.templates, f"{template} is not in _templating_include.json"


def main() -> None:
    parser = argparse.ArgumentParser(
        prog="TemplatingScripting",
        description="Commands for administrating templating of files across SciTools repos."
    )
    subparsers = parser.add_subparsers(required=True)

    notify = subparsers.add_parser(
        "notify-updates",
        description="Create issues on repos that use templates that have been updated.",
        epilog="This command is intended for running on the .github repo."
    )
    notify.set_defaults(func=notify_updates)

    prompt = subparsers.add_parser(
        "prompt-share",
        description="Make a PR author aware that they are modifying a templated file.",
        epilog="This command is intended for running on a PR on a 'target repo'."
    )
    prompt.add_argument(
        "pr_number",
        type=int,
        help="The number of the PR with content that might deserve templating."
    )
    prompt.set_defaults(func=prompt_share)

    check = subparsers.add_parser(
        "check_dir",
        description="Check templates/ dir aligns with _templating_include.json.",
        epilog="This command is intended for running on the .github repo."
    )
    check.set_defaults(func=check_dir)

    parsed = parser.parse_args()
    parsed.func(parsed)


if __name__ == "__main__":
    main()<|MERGE_RESOLUTION|>--- conflicted
+++ resolved
@@ -188,11 +188,7 @@
             for commit_author in get_commit_authors(commit)
         )
 
-<<<<<<< HEAD
     human_authors = get_all_authors() - set(BOTS)
-=======
-    human_authors = get_all_authors() - BOT_AUTHORS
->>>>>>> 73565c9d
     if human_authors == set():
         review_body = (
             f"### [Templating]({SCITOOLS_URL}/.github/blob/main/templates)\n\n"
@@ -213,26 +209,18 @@
 
     def create_issue(title: str, body: str) -> None:
         assignee = author
-<<<<<<< HEAD
-
-=======
->>>>>>> 73565c9d
+
         # Check that an issue with this title isn't already on the .github repo.
         existing_issues = gh_json(
             "issue list --state all --repo SciTools/.github", "title"
         )
         if any(issue["title"] == title for issue in existing_issues):
             return
-<<<<<<< HEAD
+
         if assignee in BOTS:
             # if the author is a bot, we don't want to assign the issue to the bot
+            # so instead choose a human author from the latest commit
             assignee = list(human_authors)[0]
-=======
-        if assignee in BOT_AUTHORS:
-            # if the author is a bot, we don't want to assign the issue to the bot,
-            # so instead choose a human author from the latest commit
-            assignee = human_authors[0]
->>>>>>> 73565c9d
 
         with NamedTemporaryFile("w") as file_write:
             file_write.write(body)
